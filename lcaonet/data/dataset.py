from __future__ import annotations

import ase
import ase.neighborlist
import numpy as np
import torch
from ase.data import atomic_masses
from numpy import ndarray
from pymatgen.core import Structure
from scipy.interpolate import RegularGridInterpolator
from torch import Tensor
from torch_geometric.data import Data, Dataset

from lcaonet.data.datakeys import DataKeys


class BaseGraphDataset(Dataset):
    def __init__(
        self,
        cutoff: float,
        max_neighbors: int = 32,
        self_interaction: bool = False,
        pbc: bool | tuple[bool, ...] = True,
        subtract_center_of_mass: bool = False,
    ):
        super().__init__()
        self.cutoff = cutoff
        self.max_neighbors = max_neighbors
        self.self_interaction = self_interaction
        self.pbc = pbc
        self.subtract_center_of_mass = subtract_center_of_mass

    def len(self) -> int:
        raise NotImplementedError

    def get(self, idx: int) -> Data:
        raise NotImplementedError

    @classmethod
    def load_from_pickle(cls, load_pth: str):
        import pickle

        with open(load_pth, "rb") as f:
            return pickle.load(f)

    def save(self, save_pth: str):
        import pickle

        with open(save_pth, "wb") as f:
            pickle.dump(self, f)

    def _structure2atoms(self, s: Structure) -> ase.Atoms:
        """Helper function to convert one `Structure` object to `ase.Atoms`.

        Args:
            s (pymatgen.core.Structure): one structure object.

        Returns:
            atoms (ase.Atoms): one atoms object.
        """
        atom_num = np.array(s.atomic_numbers, dtype=int)
        ce = s.lattice.matrix
        pos = s.cart_coords
        atoms = ase.Atoms(numbers=atom_num, positions=pos, pbc=self.pbc, cell=ce)

        return atoms

    def _atoms2graphdata(self, atoms: ase.Atoms) -> Data:
        """Helper function to convert one `Atoms` object to
        `torch_geometric.data.Data` with edge index information include pbc.

        Args:
            atoms (ase.Atoms): one atoms object.

        Returns:
            data (torch_geometric.data.Data): one Data object with edge information include pbc.
        """
        if self.subtract_center_of_mass:
            masses = np.array(atomic_masses[atoms.numbers])
            pos = atoms.positions
            atoms.positions -= (masses[:, None] * pos).sum(0) / masses.sum()

        # for edge_shift
        edge_src, edge_dst, dist, edge_shift = ase.neighborlist.neighbor_list(
            "ijdS",
            a=atoms,
            cutoff=self.cutoff,
            self_interaction=self.self_interaction,
        )

        # only max neighbor
        if self.max_neighbors is not None:
            # only max_neighbors
            idx_i = np.zeros(1, dtype=int) - 100
            idx_j = np.zeros(1, dtype=int) - 100
            s = np.zeros((1, 3)) - 100
            unique = np.unique(edge_src)
            for i in unique:
                ind = np.argsort(dist[edge_src == i])
                idx_i = np.concatenate([idx_i, edge_src[edge_src == i][ind[: self.max_neighbors]]], axis=0)
                idx_j = np.concatenate([idx_j, edge_dst[edge_src == i][ind[: self.max_neighbors]]], axis=0)
                s = np.concatenate([s, edge_shift[edge_src == i][ind[: self.max_neighbors]]], axis=0)
            edge_src = idx_i[idx_i > -100]
            edge_dst = idx_j[idx_j > -100]
            edge_shift = s[1:]

        data = Data(edge_index=torch.stack([torch.LongTensor(edge_src), torch.LongTensor(edge_dst)], dim=0))
        data[DataKeys.Position] = torch.tensor(atoms.get_positions(), dtype=torch.float32)
        data[DataKeys.Atom_numbers] = torch.tensor(atoms.numbers, dtype=torch.long)
        # add batch dimension
        data[DataKeys.Lattice] = torch.tensor(atoms.cell.array, dtype=torch.float32).unsqueeze(0)
        data[DataKeys.Edge_shift] = torch.tensor(edge_shift, dtype=torch.float32)
        return data

    def _graphdata2structure(self, data: Data) -> Structure:
        """Helper function to convert one `torch_geometric.data.Data` object to
        `pymatgen.core.Structure`.

        Args:
            data (torch_geometric.data.Data): one graph data object with edge information include pbc.
        Returns:
            s (pymatgen.core.Structure): one structure object.
        """
        pos = data[DataKeys.Position].numpy()
        atom_num = data[DataKeys.Atom_numbers].numpy()
        ce = data[DataKeys.Lattice].numpy()[0]  # remove batch dimension
        s = Structure(lattice=ce, species=atom_num, coords=pos, coords_are_cartesian=True)
        return s

    def _graphdata2atoms(self, data: Data) -> ase.Atoms:
        """Helper function to convert one `torch_geometric.data.Data` object to
        `ase.Atoms`.

        Args:
            data (torch_geometric.data.Data): one graph data object with edge information include pbc.
        Returns:
            atoms (ase.Atoms): one Atoms object.
        """
        pos = data[DataKeys.Position].numpy()
        atom_num = data[DataKeys.Atom_numbers].numpy()
        ce = data[DataKeys.Lattice].numpy()[0]  # remove batch dimension
        atoms = ase.Atoms(numbers=atom_num, positions=pos, pbc=self.pbc, cell=ce)
        return atoms

    def _set_data(
        self,
        data: Data,
        k: str,
        v: int | float | ndarray | Tensor,
        add_dim: bool,
        add_batch: bool,
        dtype: torch.dtype,
    ):
        if add_dim:
            val = torch.tensor([v], dtype=dtype)
        else:
            val = torch.tensor(v, dtype=dtype)
        data[k] = val.unsqueeze(0) if add_batch else val

    def _set_properties(self, data: Data, k: str, v: int | float | str | ndarray | Tensor, add_batch: bool = True):
        if isinstance(v, int):
            self._set_data(data, k, v, add_dim=True, add_batch=add_batch, dtype=torch.long)
        elif isinstance(v, float):
            self._set_data(data, k, v, add_dim=True, add_batch=add_batch, dtype=torch.float32)
        elif isinstance(v, str):
            data[k] = v
        elif len(v.shape) == 0:
            # for 0-dim array
            if isinstance(v, ndarray):
                dtype = torch.long if v.dtype == int else torch.float32
            elif isinstance(v, Tensor):
                dtype = v.dtype
            else:
                raise ValueError(f"Unknown type of {v}")
            self._set_data(data, k, v, add_dim=True, add_batch=add_batch, dtype=dtype)
        else:
            # for array-like
            if isinstance(v, ndarray):
                dtype = torch.long if v.dtype == int else torch.float32
            elif isinstance(v, Tensor):
                dtype = v.dtype
            else:
                raise ValueError(f"Unknown type of {v}")
            self._set_data(data, k, v, add_dim=False, add_batch=add_batch, dtype=dtype)


class List2GraphDataset(BaseGraphDataset):
    """Convert a list of structures or atoms into a graph dataset.

    During the conversion, the following information is computed:
    - Index of neighboring atoms within the cutoff radius considering PBC.
    - Lattice shift values taking into account PBC (necessary to calculate inter atomic distances with atom in different cell images)
    """  # NOQA: E501

    def __init__(
        self,
        structures: list[Structure | ase.Atoms],
        y_values: dict[str, list[int | float | str | ndarray | Tensor] | ndarray | Tensor],
        cutoff: float,
        max_neighbors: int = 32,
        self_interaction: bool = False,
        pbc: bool | tuple[bool, ...] = True,
        subtract_center_of_mass: bool = False,
        remove_batch_key: list[str] | None = None,
    ):
        """
        Args:
           structures (list[Structure  |  ase.Atoms]): list of structures or atoms.
           y_values (dict[str, list[int  |  float  |  str  |  ndarray  |  Tensor]  |  ndarray  |  Tensor]): dict of physical properties. The key is the name of the property, and the value is the corresponding value of the property.
           cutoff (float): The cutoff radius for computing the neighbor list.
           max_neighbors (int, optional): Threshold of neighboring atoms to be considered. Defaults to `32`.
           self_interaction (bool, optional): Whether to consider self interaction as edge index. Defaults to `False`.
           pbc (bool | tuple[bool, ...], optional): Whether to consider PBC. Defaults to `True`.
           subtract_center_of_mass (bool, optional): Whether to subtract the center of mass from the cartesian coordinates. Defaults to `False`.
           remove_batch_key (list[str] | None, optional): List of property names that do not add dimension for batch. Defaults to `None`.
        """  # NOQA: E501
        super().__init__(cutoff, max_neighbors, self_interaction, pbc, subtract_center_of_mass)
        self.graph_data_list: list[Data] = []
        self.remove_batch_key = remove_batch_key
        self._preprocess(structures, y_values)
        del structures
        del y_values

<<<<<<< HEAD
    def save(self, save_pth: str):
        import pickle

        with open(save_pth, "wb") as f:
            pickle.dump(self, f)

    @classmethod
    def load_from_pickle(cls, load_pth: str):
        import pickle

        with open(load_pth, "rb") as f:
            return pickle.load(f)

=======
>>>>>>> 98837109
    def _preprocess(
        self,
        structures: list[Structure | ase.Atoms],
        y_values: dict[str, list[int | float | str | ndarray | Tensor] | ndarray | Tensor],
    ):
        for i, s in enumerate(structures):
            if isinstance(s, Structure):
                s = self._structure2atoms(s)
            data = self._atoms2graphdata(s)
            for k, v in y_values.items():
                add_batch = True
                if self.remove_batch_key is not None and k in self.remove_batch_key:
                    add_batch = False
                self._set_properties(data, k, v[i], add_batch)
            self.graph_data_list.append(data)

    def len(self) -> int:
        if len(self.graph_data_list) == 0:
            raise ValueError("The dataset is empty.")
        return len(self.graph_data_list)

    def get(self, idx: int) -> Data:
        return self.graph_data_list[idx]

    def get_structure(self, idx: int) -> Structure:
        return self._graphdata2structure(self.graph_data_list[idx])

    def get_atoms(self, idx: int) -> ase.Atoms:
        return self._graphdata2atoms(self.graph_data_list[idx])


class List2ChgFiedlDataset(List2GraphDataset):
    def __init__(
        self,
        structures: list[Structure | ase.Atoms],
        y_values: dict[str, list[int | float | str | ndarray | Tensor] | ndarray | Tensor],
        chgcar: list[np.ndarray],
        cutoff: float,
        out_field_radi: float,
        in_field_radi: float,
        field_grid_interval: float,
        max_neighbors: int = 32,
        self_interaction: bool = False,
        pbc: bool | tuple[bool, ...] = True,
        remove_batch_key: list[str] | None = None,
    ):
        super().__init__(
            structures, y_values, cutoff, max_neighbors, self_interaction, pbc, remove_batch_key=remove_batch_key
        )
        self.out_field_radi = out_field_radi
        self.in_field_radi = in_field_radi
        self.field_grid_interval = field_grid_interval
        self._preprocess_chg(chgcar)
        del chgcar

    def _preprocess_chg(self, chgcar):
        """Preprocess the graph information list to make the graph Data with
        node field information."""
        sphere = self._create_sphere(self.out_field_radi, self.in_field_radi, self.field_grid_interval)
        for i, g in enumerate(self.graph_data_list):
            pos = np.array(g[DataKeys.Position])
            ce = np.array(g[DataKeys.Lattice][0])
            chg_data = self._preprocess_chgcar(chgcar[i], ce)

            # get field data
            ffc = self._create_field(sphere, pos, ce)
            self._set_chg_interpolator(chg_data)
            densities = self._get_chg_densities(ffc)

            # add chg info
            g["field_dens"] = torch.tensor(densities)
            g["sphere_coords"] = torch.tensor(sphere).unsqueeze(0)

    def _create_sphere(self, out_radius: float, in_radious: float, grid_interval: float) -> np.ndarray:
        xyz = np.arange(-out_radius, out_radius + 1e-3, grid_interval)
        sphere = [
            [x, y, z]
            for x in xyz
            for y in xyz
            for z in xyz
            if (x**2 + y**2 + z**2 <= out_radius**2)
            and [x, y, z] != [0, 0, 0]
            and (x**2 + y**2 + z**2 > in_radious**2)
        ]
        return np.array(sphere)

    def _create_field(self, sphere: np.ndarray, coords: np.ndarray, lat_mat: np.ndarray) -> np.ndarray:
        """Create the grid field of a material.

        Args:
            sphere (np.ndarray): Sphere to be placed on each atom of a material.
            coords (np.ndarray): Cartesian coordinates of atoms of a material.
            lat_mat (np.ndarray): Lattice matrix of a material.

        Returns:
            ffc (np.ndarray): Fractional coordinates of the grid field shape of (n_node, n_field, 3).

        Notes:
            ref: https://github.com/masashitsubaki/QuantumDeepField_molecule
        """
        fcc_list = [sphere + c for c in coords]
        fcc = np.array(fcc_list)
        # fractional coords
        ffc: np.ndarray = np.array([np.dot(f, np.linalg.inv(lat_mat)) for f in fcc])
        # move negative to positive, over 1 to less than 1
        ffc = np.where(ffc < 0, ffc + 1, ffc)
        ffc = np.where(ffc > 1, ffc - 1, ffc)
        return ffc

    def _preprocess_chgcar(self, chgcar: np.ndarray, lat_matrix: np.ndarray) -> np.ndarray:
        """Preprocess the charge density data.

        Args:
            chgcar (np.ndarray): Charge density data shape of (nx, ny, nz).
            lat_matrix (np.ndarray): Lattice matrix shape of (3, 3, 3).

        Returns:
            chgcar (np.ndarray): Preprocessed charge density data shape of (nx, ny, nz).
        """
        volume = float(abs(np.dot(np.cross(lat_matrix[0], lat_matrix[1]), lat_matrix[2])))
        return chgcar / volume

    def _set_chg_interpolator(self, chg_data: np.ndarray):
        """Set the interpolator for the charge density.

        Args:
            chg_data (np.ndarray): Charge density data shape of (nx, ny, nz).

        Notes:
            ref: https://github.com/materialsproject/pymatgen
        """
        dim = chg_data.shape
        xpoints = np.linspace(0.0, 1.0, num=dim[0])
        ypoints = np.linspace(0.0, 1.0, num=dim[1])
        zpoints = np.linspace(0.0, 1.0, num=dim[2])
        self.chg_interpolator = RegularGridInterpolator((xpoints, ypoints, zpoints), chg_data, bounds_error=True)

    def _get_chg_densities(self, ffc: np.ndarray) -> np.ndarray:
        """Get the charge density at a fractional point (x, y, z).

        Args:
            ffc (np.ndarray): Fractional coordinates of field shape of (n_node, n_field, 3)

        Returns:
            d (np.ndarray): Charge densities shape of (n_node, n_field)

        Notes:
            ref: https://github.com/materialsproject/pymatgen
        """
        try:
            d = self.chg_interpolator(ffc)
        except AttributeError:
            raise AttributeError("The interpolator is not set. Please call `self._set_chg_interpolator` first.")
        return d<|MERGE_RESOLUTION|>--- conflicted
+++ resolved
@@ -221,22 +221,6 @@
         del structures
         del y_values
 
-<<<<<<< HEAD
-    def save(self, save_pth: str):
-        import pickle
-
-        with open(save_pth, "wb") as f:
-            pickle.dump(self, f)
-
-    @classmethod
-    def load_from_pickle(cls, load_pth: str):
-        import pickle
-
-        with open(load_pth, "rb") as f:
-            return pickle.load(f)
-
-=======
->>>>>>> 98837109
     def _preprocess(
         self,
         structures: list[Structure | ase.Atoms],
